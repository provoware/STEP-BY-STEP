--- conflicted
+++ resolved
@@ -19,12 +19,9 @@
 startet anschließend die barrierearme Oberfläche. Die Konsole zeigt danach
 eine zusammengefasste Auswertung (Security-Status, Farbaudit, Selbsttests,
 Systemdiagnose).
-<<<<<<< HEAD
 Beim allerersten Start legt die Routine sämtliche Primärdaten-Dateien neu an
 (`data/settings.json`, `data/todo_items.json`, `data/archive.db` usw.), damit
 das Git-Repository keine echten Nutzerdaten enthält.
-=======
->>>>>>> 23f15e53
 Für einen Diagnoselauf ohne Fenster:
 
 ```bash
@@ -36,7 +33,6 @@
 - **Autonome Startroutine:** Erstellt fehlende Dateien, prüft Pakete, führt
   Selbsttests aus und startet sich bei Bedarf innerhalb der virtuellen
   Umgebung neu.
-<<<<<<< HEAD
 - **Primärdatenfreie Auslieferung:** Das Repository enthält nur leere
   Platzhalterordner (`data/`, `data/backups/`, `data/converted_audio/`,
   `data/exports/`). Alle JSON-/Datenbankdateien erzeugt die Startroutine beim
@@ -57,7 +53,6 @@
   `requirements.txt` ab. Alle Details landen in `data/diagnostics_report.json`
   sowie in einer barrierefreundlichen HTML-Ansicht
   (`data/diagnostics_report.html`), während das Dashboard eine kurze,
-=======
 - **Detailiertes Logging:** Zentraler Logger mit drehenden Dateien (`logs/tool.log`)
   sowie einer separaten Startprotokollierung (`logs/startup.log`).
 - **Automatische Selbsttests:** Beim Start wird der komplette Codebaum mit
@@ -66,7 +61,6 @@
 - **Systemdiagnose (Pro-Report):** Der Startlauf prüft Python-Version,
   virtuelle Umgebung, Pfad-Rechte und benötigte Pakete. Alle Details landen in
   `data/diagnostics_report.json`, während das Dashboard eine kurze,
->>>>>>> 23f15e53
   leicht verständliche Zusammenfassung anzeigt.
 - **Hoher Kontrast & Accessible Palette:** Die Oberfläche startet mit einer
   farbenblindenfreundlichen Accessible-Palette (dunkelblau + orange) und bietet
@@ -101,14 +95,11 @@
   sowie Register für Schriftgrößen-Empfehlungen, einen Kontrast-Checker, eine
   Farbpaletten-Übersicht (inkl. berechnetem WCAG-Kontrast), einen Tab mit den
   Ergebnissen der Datensicherheitsprüfung samt Restore-Status, einen
-<<<<<<< HEAD
   Diagnose-Tab für Systeminformationen, einen Farbaudit-Tab mit
   Optimierungstipps sowie einen Daten-Tab mit SQLite-Überblick (neueste Einträge
   und häufigste Anfangsbuchstaben).
-=======
   Diagnose-Tab für Systeminformationen und einen Farbaudit-Tab mit
   Optimierungstipps.
->>>>>>> 23f15e53
 - **Datensicherheits-Manifest:** Beim Start wird ein Checksummen-Manifest für
   zentrale JSON/TXT-Dateien verifiziert. Abweichungen erzeugen automatische
   Backups unter `data/backups/`, Größenabweichungen werden hervorgehoben und
@@ -125,7 +116,6 @@
 
 - `json-and-more.info.txt` dokumentiert alle Standarddateien und ersetzt die
   frühere ZIP-Datei.
-<<<<<<< HEAD
 - `data/` enthält alle persistenten Informationen (Notizen, Aufgaben,
   Playlists, Statistiken, Einstellungen). Im Git-Repository liegen hier nur
   `.gitkeep`-Platzhalter – die tatsächlichen Dateien entstehen beim ersten
@@ -137,22 +127,17 @@
 - `data/security_manifest.json` dokumentiert nach dem ersten Start die letzten
   Checksummen-Prüfungen aller wichtigen Dateien und speichert
   Restore-Checks für jede Sicherung.
-=======
 - `data/` enthält alle persistenten Informationen (Notizen, Aufgaben, Playlists,
   Statistiken, Einstellungen).
 - `logs/` speichert Start- und Laufzeitprotokolle für eine einfache Analyse.
 - `data/security_manifest.json` dokumentiert die letzten Checksummen-Prüfungen
   aller wichtigen Dateien und speichert Restore-Checks für jede Sicherung.
->>>>>>> 23f15e53
 - `data/color_audit.json` hält die Ergebnisse der automatischen
   Farbkontrast-Prüfung inklusive Empfehlungen fest.
 - `data/diagnostics_report.json` speichert die Systemdiagnose (Python,
   Pakete, Pfade) für Support und Fehlersuche.
-<<<<<<< HEAD
 - `data/diagnostics_report.html` stellt dieselben Informationen als
   kontraststarke HTML-Ansicht bereit (ideal für Support-Weitergabe).
-=======
->>>>>>> 23f15e53
 - `docs/coding_guidelines.md` fasst Code-Standards zusammen.
 
 ## Audio & Playlist
@@ -169,7 +154,6 @@
 
 ## Datenbank & Aufgaben
 
-<<<<<<< HEAD
 - Das Archiv-Modul (`step_by_step/modules/database/module.py`) arbeitet mit
   SQLite (leichte Datenbank) und bietet Such-/Präfixfilter sowie das Entfernen
   einzelner Einträge ohne Duplikate.
@@ -177,11 +161,9 @@
 - Der neue Daten-Tab im Info-Center fasst die letzten Einträge, die Gesamtzahl
   der Datensätze und die häufigsten Anfangsbuchstaben zusammen und erklärt
   dabei zentrale Begriffe (Eintrag = Datensatz, SQLite = leichte Datenbank).
-=======
 - Das Archiv-Modul (`step_by_step/modules/database/module.py`) bietet jetzt
   Such- und Präfixfilter sowie das Entfernen einzelner Einträge.
 - Über Schnelllinks können CSV- und JSON-Exporte erstellt werden (`data/exports/`).
->>>>>>> 23f15e53
 - Die Aufgabenliste zeigt Fälligkeitsdaten im Format `⏳/✔ Titel (bis DD.MM.YYYY)`
   und erlaubt das Umschalten per Tastatur (Enter/Leertaste) oder Button. Der
   aktuelle Status wird im Dashboard zusammen mit dem Sitzungszähler angezeigt.
